import numpy as np
import gymnasium as gym
from typing import Tuple, Any, Dict, Optional, List
from gymnasium.envs.registration import register
import math
"""
(For better readability i suggest to turn on word wrap in your editor (Alt+z in VSCode))

Problem Description:
In this resource management game, the agent must allocate resources such as water, fertilizer, and labour to optimize crop growth while managing limited supplies in a farm. Each turn, the environmnet dynamically changes with fluctuating weather conditions, soil health variations, and shifting market prices, requiring the agent to adapt its strategy accordingly. Overwatering may lead to crop diseases, while under-fertilization slows growth and reduces tield, depending on the crops and the weather and soil conditions. At the end of each year, the farm production is sold and this represents the reward that the agent wants to maximize in the long-term (i.e. after a certain number of years in an episodic setting).

Implementation notes:
- The farm is represented as an array of size farm_size[0] * farm_size[1], where each element represents a crop.
- a crop is represented as a tuple (crop_id: int, growth_stage: float, health: float, yield: float/int, water: float, fertilizer: float)
    - The crop_id is an integer representing the type of crop (e.g. 0 for wheat, 1 for corn, etc.).
    - The growth_stage is a float between 0 and 1, where 0 means the crop is just planted and 1 means the crop is fully grown.
    - The health is a float between 0 and 1, where 0 means the crop is dead and 1 means the crop is healthy.
    - The yield is a float between 0 and 1, where 0 means no yield and 1 means maximum yield.
    - The water is a float between 0 and 2, where 0 means no water, 1 is about right, 2 means maximum water (overflows elsewhere).
    - The fertilizer is a float between 0 and 1, where 0 means no fertilizer and 1 means maximum fertilizer.
- The agent can water a crop, fertilize a crop, or harvest a crop, or do nothing
- If the agent waters a crop too much (1.5x the water need), the crop health is reduced by 0.5, and the growth and yield are stale. (overwatering)
- The agent can also choose to plant a new crop in an empty field.
- The harvested crops are stored in a separate array, and at the end of each year the stored crops are sold, rewarding the agent.
- Each crop has a specific growth time and yield, which are defined in a dictionary.
- The time passes in weeks, and each week the crops grow, and the agent can take actions.

<<<<<<< HEAD
- Weather events: we introduce random weather events that alter the farm conditions:
- Rain: Each tile receives a random amount of water (0.1 to 0.5)
- Storm: Randomly damages crops, reducing their health by 0.1 to 0.3
- Sunny: Default weather, no changes
- Extreme Heat: Dries soil 30% faster

- The first week is always Sunny (when the environment is reset), and the weather events are drawn randomly at the end of each week, affecting the farm conditions for the next week.

- Labour: The agent has a limited amount of labour supply each week, which is used to plant, water, and fertilize crops. If the labour supply is not enough, the agent cannot perform all actions.
- The labour gets distributed to the actions in the following order: (1) planting, (2) watering, (3) fertilizing. If there is not enough labour supply, the agent cannot perform all actions.
- Labour costs: planting a crop costs 1 labour, watering a crop costs 0.5 labour, fertilizing a crop costs 0.5 labour. ideally we won't allow the agent to have more than 2 * farm_size[0] * farm_size[1] labour supply, so that the agent can perform all actions in a week.
"""
CROP_TYPES = {
    0: {"name": "wheat", "growth_time": 28, "base_yield": 0.8, "water_need": 0.6, "fertilizer_need": 0.5, "price": 10},
    1: {"name": "corn", "growth_time": 42, "base_yield": 0.9, "water_need": 0.7, "fertilizer_need": 0.6, "price": 15},
    2: {"name": "tomato", "growth_time": 35, "base_yield": 0.7, "water_need": 0.8, "fertilizer_need": 0.7, "price": 20},
    3: {"name": "potato", "growth_time": 30, "base_yield": 0.85, "water_need": 0.5, "fertilizer_need": 0.4, "price": 12},
}
=======

- Weather events: we introduce random weather events that alter the farm conditions:
    - Rain: Each tile receives a random amount of water (0.1 to 0.5)
    - Storm: Randomly damages crops, reducing their health by 0.1 to 0.3
    - Sunny: Default weather, no changes
    - Extreme Heat: Dries 30% of the water in the soil

    - The first week is always Sunny (when the environment is reset), and the weather events are drawn randomly at the end of each week, affecting the farm conditions for the next week.

- Labour: The agent has a limited amount of labour supply each week, which is used to plant, water, and fertilize crops. If the labour supply is not enough, the agent cannot perform all actions.
    - The labour gets distributed to the actions in the following order: (1) planting, (2) watering, (3) fertilizing. If there is not enough labour supply, the agent cannot perform all actions.
    - Labour costs: 
        - planting a crop costs 1 labour
        - watering a crop costs 0.5 labour
        - fertilizing a crop costs 0.5 labour. 
        - harvesting a crop costs 0.75 labour.
    ideally we won't allow the agent to have more than 2.75 * farm_size[0] * farm_size[1] labour supply, so that the agent can perform all actions in a week.

- Oscillating prices: the market prices for crops oscillate over time, with a period of 52 weeks (1 year). For simplicity's sake the prices of each type of crop will oscillate like a cosine function and each of these functions will have their phase shifted by a uniform amount. E.g. with 4 crops we will have a favorite crop per season. 

"""
>>>>>>> 61e1e1b1

WEATHER_EVENTS = {
    "sunny": {"probability": 35/52},
    "rain": {"water_amount": (0.1, 0.5), "probability":10/52 },
    "storm": {"health_reduction": (0.1, 0.3), "probability": 2/52},
    "extreme_heat": {"water_drying_factor": 0.3, "probability": 5/52},
}

<<<<<<< HEAD
WEATHER_DIST = [WEATHER_EVENTS[key]["probability"] for key in WEATHER_EVENTS.keys()]

=======
LABOR_COSTS ={
    "planting": 1.0,
    "watering": 0.5,
    "fertilizing": 0.5,
    "harvesting": 0.75,
}

WEATHER_DIST = [WEATHER_EVENTS[key]["probability"] for key in WEATHER_EVENTS.keys()]


CROP_TYPES = {
    0: {"name": "wheat", "growth_time": 28, "base_yield": 0.8, "water_need": 0.6, "fertilizer_need": 0.5, "price": 10},
    1: {"name": "corn", "growth_time": 42, "base_yield": 0.9, "water_need": 0.7, "fertilizer_need": 0.6, "price": 15},
    2: {"name": "tomato", "growth_time": 35, "base_yield": 0.7, "water_need": 0.8, "fertilizer_need": 0.7, "price": 20},
    3: {"name": "potato", "growth_time": 30, "base_yield": 0.85, "water_need": 0.5, "fertilizer_need": 0.4, "price": 12},
}

>>>>>>> 61e1e1b1
class Farm(gym.Env):
    
    def __init__(self, farm_size=(10, 10), years=10, yearly_water_supply=1000, yearly_fertilizer_supply=500, weekly_labour_supply=100):
        super().__init__()
        
        self.years = years
        self.yearly_water_supply = yearly_water_supply
        self.yearly_fertilizer_supply = yearly_fertilizer_supply
        self.weekly_labour_supply = weekly_labour_supply
<<<<<<< HEAD
        self.episode = None
        
        self.planting_cost = 1.0  # cost of planting a crop
        self.watering_cost = 0.5  # cost of watering a crop
        self.fertilizing_cost = 0.5  # cost of fertilizing a crop
        
        # penalties
        self.dead_crop_penalty = 3
        self.unwatered_crop_penalty = 1.5
        
=======
>>>>>>> 61e1e1b1
        self.total_cells = farm_size[0] * farm_size[1]
        self.market_high = 1.5 # maximum market price multiplier
        self.market_low = 0.5 # minimum market price multiplier
        self.action_space = gym.spaces.Dict(
            {
<<<<<<< HEAD
                "crop_mask": gym.spaces.MultiBinary(self.total_cells),
                "crop_selection": gym.spaces.Discrete(len(CROP_TYPES), start=-1),
                # "harvest_mask": gym.spaces.MultiBinary(self.total_cells),
=======
                "crop_mask": gym.spaces.MultiDiscrete([len(CROP_TYPES) + 1] * self.total_cells),  # +1 for no crop selected
                "harvest_mask": gym.spaces.MultiBinary(self.total_cells),
>>>>>>> 61e1e1b1
                "water_amount": gym.spaces.Box(low=0., high=1., shape=(self.total_cells,), dtype=np.float32),
                "fertilizer_amount": gym.spaces.Box(low=0., high=1., shape=(self.total_cells,), dtype=np.float32),
            }
        )
        
        self.observation_space = gym.spaces.Dict(
            {
                # [crop_id, growth_stage, health, yield, water, fertilizer]
                "farm_state": gym.spaces.Box(low=np.array([-1, 0., 0., 0., 0., 0.] * self.total_cells, dtype=np.float32).reshape(self.total_cells, 6),
                                             high=np.array([len(CROP_TYPES), 1., 1., 1., 1., 1.] * self.total_cells, dtype=np.float32).reshape(self.total_cells, 6),
                                             shape=(self.total_cells, 6),
                                             dtype=np.float32),
                "water_supply": gym.spaces.Box(low=0., high=self.yearly_water_supply, shape=(1,), dtype=np.float32),
                "fertilizer_supply": gym.spaces.Box(low=0., high=self.yearly_fertilizer_supply, shape=(1,), dtype=np.float32),
                "labour_supply": gym.spaces.Box(low=0., high=self.weekly_labour_supply, shape=(1,), dtype=np.float32),
                "current_week": gym.spaces.Discrete(52),
                "current_year": gym.spaces.Discrete(self.years),
<<<<<<< HEAD
=======
                "market_multipliers": gym.spaces.Box(low=self.market_low, high=self.market_high, shape=(len(CROP_TYPES),), dtype=np.float32),
>>>>>>> 61e1e1b1
            }
        )
        
        self.farm = np.zeros(shape=(self.total_cells, 6), dtype=np.float32)  # [crop_id, growth_stage, health, yield, water, fertilizer]
        self.water_supply = self.yearly_water_supply
        self.fertilizer_supply = self.yearly_fertilizer_supply
        self.labour_supply = self.weekly_labour_supply
        self.current_year = 0
        self.current_week = 0
        self.inventory = np.zeros(len(CROP_TYPES), dtype=np.int16)
<<<<<<< HEAD
=======
        
>>>>>>> 61e1e1b1
        self.info_memory = {
            "dead_crops": 0,
            "unwatered_crops": 0,
            "planted_crops": 0,
            "harvested_crops": 0,
            "water_used": 0.0,
            "fertilizer_used": 0.0,
            "growth_stage": 0.0,
            "health": 0.0,
            "yield": 0.0,
            "water_wasted": 0.0,
            "fertilizer_wasted": 0.0,
            "harvest_reward": 0.0,
            "labour_used": 0.0,
            "overwatered_crops": 0,
        }
        
    def _get_market_multipliers(self) -> List[float]:
        """
        Calculate market multipliers for each crop type based on the current week.
        It's simply a cosine function that oscillates between market_high and market_low with a phase shift for each crop type. The distance between each phase is uniformly distributed across the number of crop types.
        """
        return np.array([
            ((self.market_high + self.market_low)/2) + 
            ((self.market_high - self.market_low)/2) * np.cos((self.current_week / 52) * (2 * np.pi) + (crop_id * ((2*np.pi) / len(CROP_TYPES))))
            for crop_id in range(len(CROP_TYPES))
        ], dtype=np.float32)
    
    def _get_observation(self) -> Dict[str, Any]:
        return {
            "farm_state": self.farm,
            "water_supply": np.array([self.water_supply], dtype=np.float32),
            "fertilizer_supply": np.array([self.fertilizer_supply], dtype=np.float32),
            "labour_supply": np.array([self.labour_supply], dtype=np.float32),
            "current_week": self.current_week,
            "current_year": self.current_year,
            "market_multipliers": self._get_market_multipliers(),
            # "inventory": self.inventory
        }
        

    def _get_reward(self) -> float:
        pass

        
    def reset(self, seed: Optional[int] = None, options: Optional[Dict[str, Any]] = None):
        super().reset(seed=seed)
        np.random.seed(seed)
        self.farm = np.zeros(shape=(self.total_cells, 6), dtype=np.float32)  # [crop_id, growth_stage, health, yield, water, fertilizer]
        self.farm[:, 0] = 0  # No crop planted
        self.water_supply = self.yearly_water_supply
        self.fertilizer_supply = self.yearly_fertilizer_supply
        self.labour_supply = self.weekly_labour_supply
        self.current_year = 0
        self.current_week = 0
<<<<<<< HEAD
=======
        self.labour_supply = self.weekly_labour_supply
>>>>>>> 61e1e1b1
        self.inventory = np.zeros(len(CROP_TYPES), dtype=np.int16)
        self.info_memory = {
            "dead_crops": 0,
            "unwatered_crops": 0,
            "planted_crops": 0,
            "harvested_crops": 0,
            "water_used": 0.0,
            "fertilizer_used": 0.0,
            "growth_stage": 0.0,
            "health": 0.0,
            "yield": 0.0,
            "water_wasted": 0.0,
            "fertilizer_wasted": 0.0,
            "harvest_reward": 0.0,
<<<<<<< HEAD
            "labour_used": 0.0
=======
            "labour_used": 0.0,
            "overwatered_crops": 0,
>>>>>>> 61e1e1b1

        }
        return self._get_observation(), {}

    def get_info(self) -> Dict[str, Any]:
        return self.info_memory
    
    def step(self, action: Dict[str, Any]):
        crop_mask = action["crop_mask"]
        harvest_mask = action["harvest_mask"]
        water_amount = action["water_amount"]
        fertilizer_amount = action["fertilizer_amount"]
        reward = 0
        terminated = False
        truncated = False
        
        previous_water_supply = self.water_supply
        previous_fertilizer_supply = self.fertilizer_supply
        water_wasted = 0
        fertilizer_wasted = 0
<<<<<<< HEAD
        
        # REFACTORING: First plant all crops and remove labour
        
        # for i in range(self.total_cells):
        #     if self.labour_supply >= self.planting_cost:
        #         if crop_mask[i] == 1 and self.farm[i,0] == -1:
        #             # do plant
        #             self.farm[i, 0] = crop_selection
        #             self.farm[i, 1] = 0.0 # growth stage
        #             self.farm[i, 2] = 1.0 # health
        #             self.farm[i, 3] = 0.0 # yield
        #             self.labour_supply -= self.planting_cost
        #             self.info_memory["planted_crops"] += 1
        #     else: break # no labour left, skip planting
                

        # # 2) Watering
        # for i in range(self.total_cells):
        #     if self.labour_supply >= self.watering_cost:
        #         if water_amount[i] > 0:
        #             water_used = min(water_amount[i], self.water_supply)
        #             self.farm[i, 4] += water_used
        #             self.water_supply -= water_used
        #             self.labour_supply -= self.watering_cost
        #             if self.farm[i,0] == -1:
        #                 # if the cell is empty, water is wasted
        #                 water_wasted += water_used
        #     else: break # no labour left, skip watering

        # # 3) Fertilizing
        # for i in range(self.total_cells):
        #     if self.labour_supply >= self.fertilizing_cost:
        #         if fertilizer_amount[i] > 0:
        #             fert_used = min(fertilizer_amount[i], self.fertilizer_supply)
        #             self.farm[i, 5] += fert_used
        #             self.fertilizer_supply -= fert_used
        #             self.labour_supply -= self.fertilizing_cost
        #             if self.farm[i,0] == -1:
        #                 fertilizer_wasted += fert_used
        #     else: break # no labour left, skip fertilizing
            
        # OLD VERSION
        # Apply actions to the farm
        for i in range(self.total_cells):
            if crop_mask[i] == 1 and self.farm[i, 0] == -1:
                # Plant a new crop
                self.farm[i, 0] = crop_selection
                self.farm[i, 1] = 0.0 # growth stage
                self.farm[i, 2] = 1.0 # health
                self.farm[i, 3] = 0.0 # yield
                
                self.info_memory["planted_crops"] = self.info_memory.get("planted_crops", 0) + 1
                
        for i in range(self.total_cells):
            # add water and fertilizer
            if water_amount[i] > 0:
                water_used = min(water_amount[i], self.water_supply)
                self.farm[i, 4] += water_used
                self.water_supply -= water_used
                if self.farm[i, 0] == -1:
                    # if the cell is empty, water is wasted
                    water_wasted += water_used
        
        for i in range(self.total_cells):
            if fertilizer_amount[i] > 0:
                fertilizer_used = min(fertilizer_amount[i], self.fertilizer_supply)
                self.farm[i, 5] += fertilizer_used
                self.fertilizer_supply -= fertilizer_used
                
                if self.farm[i, 0] == -1:
                    # if the cell is empty, fertilizer is wasted
                    fertilizer_wasted += fertilizer_used
                
            # clip the water and fertilizer to 1
            self.farm[i, 4] = np.clip(self.farm[i, 4], 0, 1)
            self.farm[i, 5] = np.clip(self.farm[i, 5], 0, 1)

        self.info_memory["labour_used"] = self.weekly_labour_supply - self.labour_supply
        
        # Health and growth stage update
        for i in range(self.total_cells):
            if self.farm[i, 0] != -1:
                crop_id = int(self.farm[i, 0])
=======

        ### Apply actions to the farm ###
        # Plant crops
        plant_mask = (crop_mask > 0) & (self.farm[:, 0] == 0)  # Only plant in empty cells and where crop_mask is greater than 0
        max_ops = int(self.labour_supply // LABOR_COSTS["planting"]) # maximum number of operations we can perform given current labour supply
        plant_indices = np.nonzero(plant_mask)[0]  # Get indices of cells where we can plant crops
        to_plant = plant_indices[:max_ops]  # Limit to the maximum number of operations we can perform
        
        self.farm[to_plant, 0] = crop_mask[to_plant]             # crop_id
        self.farm[to_plant, 1] = 0.0                             # growth_stage
        self.farm[to_plant, 2] = 1.0                             # health
        self.farm[to_plant, 3] = 0.0                             # yield

        num_planted = to_plant.shape[0]
        self.info_memory["planted_crops"] = self.info_memory.get("planted_crops", 0) + num_planted        
        
        # Watering crops
        want_water_mask = water_amount > 0               
        candidate_idxs  = np.nonzero(want_water_mask)[0]  

        max_ops = int(self.labour_supply // LABOR_COSTS["watering"]) 
        to_water = candidate_idxs[:max_ops] # at most max_ops cells

        req = water_amount[to_water] # gather requested amounts shape (total_cells,)

        #  compute actual water_used sequentially via vectorized cumsum trick 
        #  for each j: water_used[j] = min(req[j], remaining_supply_before_j)
        cumsum_req = np.cumsum(req) # [r0, r0+r1, …] shape is still (totla_cells,)
        remaining_before = self.water_supply - (cumsum_req - req) # we remove req as this is the amount before watering when watering cell j 
        water_used = np.minimum(req, np.clip(remaining_before, 0, None))  # cumsum trick

        self.farm[to_water, 4] += water_used
        self.farm[:, 4] = np.clip(self.farm[:, 4], 0, 2)

        self.water_supply -=  water_used.sum()

        empty_mask = (self.farm[to_water, 0] == 0) # empty watered cells
        water_wasted += water_used[empty_mask].sum()

        num_watered = to_water.shape[0]
        self.labour_supply -= num_watered * LABOR_COSTS["watering"]

        # Fertilizing crops                    
        want_fertilizer_mask = fertilizer_amount > 0               
        candidate_idxs  = np.nonzero(want_fertilizer_mask)[0]  

        max_ops = int(self.labour_supply // LABOR_COSTS["fertilizing"]) 
        to_fertilize = candidate_idxs[:max_ops] # at most max_ops cells

        req = fertilizer_amount[to_fertilize] # gather requested amounts shape (total_cells,)

        #  compute actual fertilizer_used sequentially via vectorized cumsum trick 
        #  for each j: fertilizer_used[j] = min(req[j], remaining_supply_before_j)
        cumsum_req = np.cumsum(req) # [r0, r0+r1, …] shape is still (totla_cells,)
        remaining_before = self.fertilizer_supply - (cumsum_req - req) # we remove req as this is the amount before fertilizing when fertilizing cell j 
        fertilizer_used = np.minimum(req, np.clip(remaining_before, 0, None))  # cumsum trick

        self.farm[to_fertilize, 5] += fertilizer_used
        self.farm[:, 5] = np.clip(self.farm[:, 5], 0, 1)

        self.fertilizer_supply -=  fertilizer_used.sum()

        empty_mask = (self.farm[to_fertilize, 0] == 0) # empty fertilized cells
        fertilizer_wasted += fertilizer_used[empty_mask].sum()

        num_fertilized = to_fertilize.shape[0]
        self.labour_supply -= num_fertilized * LABOR_COSTS["fertilizing"]            
        

        # Health and growth stage update
        for i in range(self.total_cells):
            if self.farm[i, 0] != 0:
                crop_id = int(self.farm[i, 0]) - 1
>>>>>>> 61e1e1b1
                growth_time = CROP_TYPES[crop_id]["growth_time"]
                water_need = CROP_TYPES[crop_id]["water_need"]
                fertilizer_need = CROP_TYPES[crop_id]["fertilizer_need"]
                base_yield = CROP_TYPES[crop_id]["base_yield"]
                growth_step = 1 / growth_time
                # print(f"Growth step: {growth_step}")
                
<<<<<<< HEAD
                if self.farm[i, 4] >= 1.5 * water_need: # TODO: handle overwatering
                    # Overwatering: health reduced, growth and yield stale
                    self.farm[i, 2] -= 0.5 # too much?
                    
                elif self.farm[i, 4] >= water_need:
=======
                if self.farm[i, 4] >= 1.8 * water_need: # TODO: handle overwatering
                    # Overwatering: growth and yield stale, health reduced
                    self.farm[i, 2] -= 0.2 # a hard hit
                    if self.farm[i, 2] <= 0: 
                        # dead crop, automatically removed
                        self.farm[i, 0] = 0 
                        self.farm[i, 1] = 0.0
                        self.farm[i, 2] = 0.0
                        self.farm[i, 3] = 0.0
                        
                        # reward -= self.dead_crop_penalty
                        
                        self.info_memory["dead_crops"] = self.info_memory.get("dead_crops", 0) + 1
                        self.info_memory["overwatered_crops"] = self.info_memory.get("overwatered_crops", 0) + 1
                    
                elif self.farm[i, 4] >= water_need: # TODO: handle overwatering
>>>>>>> 61e1e1b1
                    # Compatible with life
                    # growth, health, yield
                    growth_mutliplier = 1.5 if self.farm[i, 5] >= fertilizer_need else 1.0 # speed up growth if enough fertilizer is used
                    self.farm[i, 1] = min(self.farm[i,1] + growth_step * growth_mutliplier, 1.0)
                    self.farm[i, 2] = min(self.farm[i, 2] + 0.1, 1.0)
                    self.farm[i, 3] += base_yield * growth_step * 1.25 if self.farm[i, 5] >= fertilizer_need else base_yield * growth_step
                    # print(f"Yield: {self.farm[i, 3]}")
                else:
                    # Not enough water: growth stale, health and yield reduced
                    self.farm[i, 2] -= 0.2
                    self.farm[i, 3] -= base_yield * growth_step * .5
                    self.farm[i, 3] = max(self.farm[i, 3], 0.0)
                    # reward -= self.unwatered_crop_penalty
                    
                    self.info_memory["unwatered_crops"] = self.info_memory.get("unwatered_crops", 0) + 1
<<<<<<< HEAD
                if self.farm[i, 2] <= 0: 
                    # dead crop, automatically removed
                    self.farm[i, 0] = -1 
                    self.farm[i, 1] = 0.0
                    self.farm[i, 2] = 0.0
                    self.farm[i, 3] = 0.0
                    
                    reward -= self.dead_crop_penalty
                    
                    self.info_memory["dead_crops"] = self.info_memory.get("dead_crops", 0) + 1
=======
                    if self.farm[i, 2] <= 0: 
                        # dead crop, automatically removed
                        self.farm[i, 0] = 0 
                        self.farm[i, 1] = 0.0
                        self.farm[i, 2] = 0.0
                        self.farm[i, 3] = 0.0
                        
                        # reward -= self.dead_crop_penalty
                        
                        self.info_memory["dead_crops"] = self.info_memory.get("dead_crops", 0) + 1
>>>>>>> 61e1e1b1
        
        curr_water_supply = self.water_supply
        curr_fertilizer_supply = self.fertilizer_supply
        
        water_used = previous_water_supply - curr_water_supply - water_wasted
        fertilizer_used = previous_fertilizer_supply - curr_fertilizer_supply - fertilizer_wasted
        
        self.info_memory["water_used"] += (water_used)
        self.info_memory["fertilizer_used"] += (fertilizer_used)
        self.info_memory["water_wasted"] += water_wasted
        self.info_memory["fertilizer_wasted"] += fertilizer_wasted
        self.info_memory["growth_stage"] += np.mean(self.farm[:, 1]) # average growth stage
        self.info_memory["health"] += np.mean(self.farm[:, 2]) # average health
        self.info_memory["yield"] += np.sum(self.farm[:, 3]) # average yield
        self.info_memory["labour_used"] += (self.weekly_labour_supply - self.labour_supply) # total labour used
        
        # step bonus rewards
        # growth_reward = np.mean(self.farm[:, 1]) * 1.3 # reward for growing crops
        # health_reward = np.mean(self.farm[:, 2]) * 1.4 # reward for healthy crops
        # yield_reward = np.sum(self.farm[:, 3]) * 1.2 # reward for yield, we really want to encourage the agent to grow crops that yield more
        
        # # good management rewards
        # planted_cells = np.sum(self.farm[:, 0] >= 0)
        # planting_reward = planted_cells / self.total_cells * 1.4
        
        # # step bonus for resource efficiency
        # water_efficiency = (water_used) * 1
        # fertilizer_efficiency = (fertilizer_used) * 1
        
        # # penalize water waste
        # water_wasted_penalty = (water_wasted) * 1
        # fertilizer_wasted_penalty = (fertilizer_wasted) * 1

<<<<<<< HEAD
        # STEP-WISE REWARD
        reward += yield_reward
        reward += water_efficiency + fertilizer_efficiency
        reward -= (water_wasted_penalty + fertilizer_wasted_penalty)
        reward += planting_reward
=======
        # REWARD COMPUTATION
        # reward += yield_reward
        # reward += water_efficiency + fertilizer_efficiency
        # reward -= (water_wasted_penalty + fertilizer_wasted_penalty)
        # reward += planting_reward
>>>>>>> 61e1e1b1
        
        # end of week: the soil dries and the crops consume the fertilizer
        for i in range(self.total_cells):
            # get crop water and fertilizer needs
<<<<<<< HEAD
            if self.farm[i, 0] != -1:
                crop_id = int(self.farm[i, 0])
=======
            if self.farm[i, 0] != 0:
                crop_id = int(self.farm[i, 0]) - 1  # 0 is no crop, so we add 1 to match the CROP_TYPES index
>>>>>>> 61e1e1b1
                water_need = CROP_TYPES[crop_id]["water_need"]
                fertilizer_need = CROP_TYPES[crop_id]["fertilizer_need"]
                
                # reduce water and fertilizer by the needs of the crop
                self.farm[i, 4] = max(self.farm[i, 4] - water_need, 0.0)
                self.farm[i, 5] = max(self.farm[i, 5] - fertilizer_need, 0.0)
            else:
                # empty cell, reduce water and fertilizer
                self.farm[i, 4] = max(self.farm[i, 4] - 0.4, 0.0)
                self.farm[i, 5] = max(self.farm[i, 5] - 0.4, 0.0)
                
        
<<<<<<< HEAD
        self.current_week += 1
        self.labour_supply = self.weekly_labour_supply  # reset labour supply for the next week
        
        if (self.current_week % 52) == 0:
            self.current_week = 0
            self.current_year += 1
            
            # Harvest crops
            for i in range(self.total_cells):
                if self.farm[i, 0] != -1:
                    harvest_reward = (self.farm[i, 3] * CROP_TYPES[int(self.farm[i, 0])]["price"]) * 3
=======
        # Harvest crops
        mm = self._get_market_multipliers()
        for i in range(self.total_cells):
            if self.labour_supply >= LABOR_COSTS["harvesting"]:
                if harvest_mask[i] == 1 and self.farm[i, 0] != 0:
                    crop_id = int(self.farm[i, 0]) - 1  # 0 is no crop, so we subtract 1 to match the CROP_TYPES index
                    harvest_reward = (self.farm[i, 3] * CROP_TYPES[crop_id]["price"]) * mm[crop_id]  # yield * price * market multiplier
>>>>>>> 61e1e1b1
                    reward += harvest_reward

                    # remove the crop from the farm
                    self.farm[i, 0] = 0
                    self.farm[i, 1] = 0.0
                    self.farm[i, 2] = 0.0
                    self.farm[i, 3] = 0.0
                    
                    self.labour_supply -= LABOR_COSTS["harvesting"]
                    
                    self.info_memory["harvested_crops"] += 1
                    self.info_memory["harvest_reward"] += harvest_reward
            else: break
                
        self.current_week += 1
        self.current_week %= 52
        if (self.current_week % 52) == 0:
            # replenish water and fertilizer supplies... what if we don't replenish yearly but let the agent manage the supplies?
            self.current_year += 1
            
            self.water_supply = self.yearly_water_supply
            self.fertilizer_supply = self.yearly_fertilizer_supply
<<<<<<< HEAD
            self.labour_supply = self.weekly_labour_supply
=======
>>>>>>> 61e1e1b1
            
            # check if the episode is finished
            if self.current_year >= self.years:
                terminated = True
        self.labour_supply = self.weekly_labour_supply


        # next week weather event
<<<<<<< HEAD
        # weather_event = np.random.choice(list(WEATHER_EVENTS.keys()), p=WEATHER_DIST)
        # if weather_event == "rain":
        #     # Each tile receives a random amount of water (0.1 to 0.5)
        #     rain_amount = np.random.uniform(*WEATHER_EVENTS["rain"]["water_amount"], size=self.total_cells)
        #     self.farm[:, 4] += rain_amount
        #     self.farm[:, 4] = np.clip(self.farm[:, 4], 0, 2)
        # elif weather_event == "storm":
        #     # Randomly damages crops, reducing their health by 0.1 to 0.3
        #     storm_damage = np.random.uniform(*WEATHER_EVENTS["storm"]["health_reduction"], size=self.total_cells)
        #     self.farm[:, 2] -= storm_damage
        #     self.farm[:, 2] = np.clip(self.farm[:, 2], 0, 1)
        #     # If health is 0, the crop is dead
        #     for i in range(self.total_cells):
        #         if self.farm[i, 2] <= 0:
        #             # dead crop, automatically removed
        #             self.farm[i, 0] = -1 
        #             self.farm[i, 1] = 0.0
        #             self.farm[i, 2] = 0.0
        #             self.farm[i, 3] = 0.0
                    
        #             reward -= self.dead_crop_penalty * .5 # should i penalize this?
                    
        #             self.info_memory["dead_crops"] += 1
        # elif weather_event == "extreme_heat":
        #     # Dries soil 30% faster
        #     for i in range(self.total_cells):
        #         self.farm[i, 4] = max(self.farm[i, 4] - (0.3 * self.farm[i, 4]), 0.0)
        #         # reduce fertilizer by 0.1
        #         self.farm[i, 5] = max(self.farm[i, 5] - 0.1, 0.0)
=======
        weather_event = np.random.choice(list(WEATHER_EVENTS.keys()), p=WEATHER_DIST)
        if weather_event == "rain":
            # Each tile receives a random amount of water (0.1 to 0.5)
            rain_amount = np.random.uniform(*WEATHER_EVENTS["rain"]["water_amount"], size=self.total_cells)
            self.farm[:, 4] += rain_amount
            self.farm[:, 4] = np.clip(self.farm[:, 4], 0, 2)
        elif weather_event == "storm":
            # Randomly damages crops, reducing their health by 0.1 to 0.3
            storm_damage = np.random.uniform(*WEATHER_EVENTS["storm"]["health_reduction"], size=self.total_cells)
            self.farm[:, 2] -= storm_damage
            self.farm[:, 2] = np.clip(self.farm[:, 2], 0, 1)
            # If health is 0, the crop is dead
            for i in range(self.total_cells):
                if self.farm[i, 2] <= 0:
                    # dead crop, automatically removed
                    self.farm[i, 0] = 0 
                    self.farm[i, 1] = 0.0
                    self.farm[i, 2] = 0.0
                    self.farm[i, 3] = 0.0
                    
                    # reward -= self.dead_crop_penalty * .5 # should i penalize this?
                    
                    self.info_memory["dead_crops"] += 1
        elif weather_event == "extreme_heat":
            # Dries soil 30% faster
            for i in range(self.total_cells):
                self.farm[i, 4] = max(self.farm[i, 4] - (0.3 * self.farm[i, 4]), 0.0)
                # reduce fertilizer by 0.1
                self.farm[i, 5] = max(self.farm[i, 5] - 0.1, 0.0)
>>>>>>> 61e1e1b1
        # else: sunny weather, no changes 

        # update observation
        observation = self._get_observation()
        observation["farm_state"] = self.farm
        observation["water_supply"] = np.array([self.water_supply], dtype=np.float32)
        observation["fertilizer_supply"] = np.array([self.fertilizer_supply], dtype=np.float32)
        observation["labour_supply"] = np.array([self.labour_supply], dtype=np.float32)
        observation["current_week"] = self.current_week
        observation["current_year"] = self.current_year
        observation["market_multipliers"] = mm
        
        return observation, reward, terminated, truncated, self.info_memory      


# register the environment
register(
    id="Farm-v0",
    entry_point=lambda  farm_size=(10, 10),
                        years=10,
                        yearly_water_supply=1000, 
                        yearly_fertilizer_supply=500, 
                        weekly_labour_supply=100: Farm(farm_size=farm_size,
                                                      years=years, 
                                                      yearly_water_supply=yearly_water_supply, 
                                                      yearly_fertilizer_supply=yearly_fertilizer_supply, 
                                                      weekly_labour_supply=weekly_labour_supply),
    max_episode_steps=2600, # 50 years 
)
        <|MERGE_RESOLUTION|>--- conflicted
+++ resolved
@@ -25,26 +25,6 @@
 - Each crop has a specific growth time and yield, which are defined in a dictionary.
 - The time passes in weeks, and each week the crops grow, and the agent can take actions.
 
-<<<<<<< HEAD
-- Weather events: we introduce random weather events that alter the farm conditions:
-- Rain: Each tile receives a random amount of water (0.1 to 0.5)
-- Storm: Randomly damages crops, reducing their health by 0.1 to 0.3
-- Sunny: Default weather, no changes
-- Extreme Heat: Dries soil 30% faster
-
-- The first week is always Sunny (when the environment is reset), and the weather events are drawn randomly at the end of each week, affecting the farm conditions for the next week.
-
-- Labour: The agent has a limited amount of labour supply each week, which is used to plant, water, and fertilize crops. If the labour supply is not enough, the agent cannot perform all actions.
-- The labour gets distributed to the actions in the following order: (1) planting, (2) watering, (3) fertilizing. If there is not enough labour supply, the agent cannot perform all actions.
-- Labour costs: planting a crop costs 1 labour, watering a crop costs 0.5 labour, fertilizing a crop costs 0.5 labour. ideally we won't allow the agent to have more than 2 * farm_size[0] * farm_size[1] labour supply, so that the agent can perform all actions in a week.
-"""
-CROP_TYPES = {
-    0: {"name": "wheat", "growth_time": 28, "base_yield": 0.8, "water_need": 0.6, "fertilizer_need": 0.5, "price": 10},
-    1: {"name": "corn", "growth_time": 42, "base_yield": 0.9, "water_need": 0.7, "fertilizer_need": 0.6, "price": 15},
-    2: {"name": "tomato", "growth_time": 35, "base_yield": 0.7, "water_need": 0.8, "fertilizer_need": 0.7, "price": 20},
-    3: {"name": "potato", "growth_time": 30, "base_yield": 0.85, "water_need": 0.5, "fertilizer_need": 0.4, "price": 12},
-}
-=======
 
 - Weather events: we introduce random weather events that alter the farm conditions:
     - Rain: Each tile receives a random amount of water (0.1 to 0.5)
@@ -66,7 +46,6 @@
 - Oscillating prices: the market prices for crops oscillate over time, with a period of 52 weeks (1 year). For simplicity's sake the prices of each type of crop will oscillate like a cosine function and each of these functions will have their phase shifted by a uniform amount. E.g. with 4 crops we will have a favorite crop per season. 
 
 """
->>>>>>> 61e1e1b1
 
 WEATHER_EVENTS = {
     "sunny": {"probability": 35/52},
@@ -75,10 +54,6 @@
     "extreme_heat": {"water_drying_factor": 0.3, "probability": 5/52},
 }
 
-<<<<<<< HEAD
-WEATHER_DIST = [WEATHER_EVENTS[key]["probability"] for key in WEATHER_EVENTS.keys()]
-
-=======
 LABOR_COSTS ={
     "planting": 1.0,
     "watering": 0.5,
@@ -96,7 +71,6 @@
     3: {"name": "potato", "growth_time": 30, "base_yield": 0.85, "water_need": 0.5, "fertilizer_need": 0.4, "price": 12},
 }
 
->>>>>>> 61e1e1b1
 class Farm(gym.Env):
     
     def __init__(self, farm_size=(10, 10), years=10, yearly_water_supply=1000, yearly_fertilizer_supply=500, weekly_labour_supply=100):
@@ -106,32 +80,13 @@
         self.yearly_water_supply = yearly_water_supply
         self.yearly_fertilizer_supply = yearly_fertilizer_supply
         self.weekly_labour_supply = weekly_labour_supply
-<<<<<<< HEAD
-        self.episode = None
-        
-        self.planting_cost = 1.0  # cost of planting a crop
-        self.watering_cost = 0.5  # cost of watering a crop
-        self.fertilizing_cost = 0.5  # cost of fertilizing a crop
-        
-        # penalties
-        self.dead_crop_penalty = 3
-        self.unwatered_crop_penalty = 1.5
-        
-=======
->>>>>>> 61e1e1b1
         self.total_cells = farm_size[0] * farm_size[1]
         self.market_high = 1.5 # maximum market price multiplier
         self.market_low = 0.5 # minimum market price multiplier
         self.action_space = gym.spaces.Dict(
             {
-<<<<<<< HEAD
-                "crop_mask": gym.spaces.MultiBinary(self.total_cells),
-                "crop_selection": gym.spaces.Discrete(len(CROP_TYPES), start=-1),
-                # "harvest_mask": gym.spaces.MultiBinary(self.total_cells),
-=======
                 "crop_mask": gym.spaces.MultiDiscrete([len(CROP_TYPES) + 1] * self.total_cells),  # +1 for no crop selected
                 "harvest_mask": gym.spaces.MultiBinary(self.total_cells),
->>>>>>> 61e1e1b1
                 "water_amount": gym.spaces.Box(low=0., high=1., shape=(self.total_cells,), dtype=np.float32),
                 "fertilizer_amount": gym.spaces.Box(low=0., high=1., shape=(self.total_cells,), dtype=np.float32),
             }
@@ -149,10 +104,7 @@
                 "labour_supply": gym.spaces.Box(low=0., high=self.weekly_labour_supply, shape=(1,), dtype=np.float32),
                 "current_week": gym.spaces.Discrete(52),
                 "current_year": gym.spaces.Discrete(self.years),
-<<<<<<< HEAD
-=======
                 "market_multipliers": gym.spaces.Box(low=self.market_low, high=self.market_high, shape=(len(CROP_TYPES),), dtype=np.float32),
->>>>>>> 61e1e1b1
             }
         )
         
@@ -163,10 +115,7 @@
         self.current_year = 0
         self.current_week = 0
         self.inventory = np.zeros(len(CROP_TYPES), dtype=np.int16)
-<<<<<<< HEAD
-=======
-        
->>>>>>> 61e1e1b1
+        
         self.info_memory = {
             "dead_crops": 0,
             "unwatered_crops": 0,
@@ -222,10 +171,7 @@
         self.labour_supply = self.weekly_labour_supply
         self.current_year = 0
         self.current_week = 0
-<<<<<<< HEAD
-=======
         self.labour_supply = self.weekly_labour_supply
->>>>>>> 61e1e1b1
         self.inventory = np.zeros(len(CROP_TYPES), dtype=np.int16)
         self.info_memory = {
             "dead_crops": 0,
@@ -240,12 +186,8 @@
             "water_wasted": 0.0,
             "fertilizer_wasted": 0.0,
             "harvest_reward": 0.0,
-<<<<<<< HEAD
-            "labour_used": 0.0
-=======
             "labour_used": 0.0,
             "overwatered_crops": 0,
->>>>>>> 61e1e1b1
 
         }
         return self._get_observation(), {}
@@ -266,91 +208,6 @@
         previous_fertilizer_supply = self.fertilizer_supply
         water_wasted = 0
         fertilizer_wasted = 0
-<<<<<<< HEAD
-        
-        # REFACTORING: First plant all crops and remove labour
-        
-        # for i in range(self.total_cells):
-        #     if self.labour_supply >= self.planting_cost:
-        #         if crop_mask[i] == 1 and self.farm[i,0] == -1:
-        #             # do plant
-        #             self.farm[i, 0] = crop_selection
-        #             self.farm[i, 1] = 0.0 # growth stage
-        #             self.farm[i, 2] = 1.0 # health
-        #             self.farm[i, 3] = 0.0 # yield
-        #             self.labour_supply -= self.planting_cost
-        #             self.info_memory["planted_crops"] += 1
-        #     else: break # no labour left, skip planting
-                
-
-        # # 2) Watering
-        # for i in range(self.total_cells):
-        #     if self.labour_supply >= self.watering_cost:
-        #         if water_amount[i] > 0:
-        #             water_used = min(water_amount[i], self.water_supply)
-        #             self.farm[i, 4] += water_used
-        #             self.water_supply -= water_used
-        #             self.labour_supply -= self.watering_cost
-        #             if self.farm[i,0] == -1:
-        #                 # if the cell is empty, water is wasted
-        #                 water_wasted += water_used
-        #     else: break # no labour left, skip watering
-
-        # # 3) Fertilizing
-        # for i in range(self.total_cells):
-        #     if self.labour_supply >= self.fertilizing_cost:
-        #         if fertilizer_amount[i] > 0:
-        #             fert_used = min(fertilizer_amount[i], self.fertilizer_supply)
-        #             self.farm[i, 5] += fert_used
-        #             self.fertilizer_supply -= fert_used
-        #             self.labour_supply -= self.fertilizing_cost
-        #             if self.farm[i,0] == -1:
-        #                 fertilizer_wasted += fert_used
-        #     else: break # no labour left, skip fertilizing
-            
-        # OLD VERSION
-        # Apply actions to the farm
-        for i in range(self.total_cells):
-            if crop_mask[i] == 1 and self.farm[i, 0] == -1:
-                # Plant a new crop
-                self.farm[i, 0] = crop_selection
-                self.farm[i, 1] = 0.0 # growth stage
-                self.farm[i, 2] = 1.0 # health
-                self.farm[i, 3] = 0.0 # yield
-                
-                self.info_memory["planted_crops"] = self.info_memory.get("planted_crops", 0) + 1
-                
-        for i in range(self.total_cells):
-            # add water and fertilizer
-            if water_amount[i] > 0:
-                water_used = min(water_amount[i], self.water_supply)
-                self.farm[i, 4] += water_used
-                self.water_supply -= water_used
-                if self.farm[i, 0] == -1:
-                    # if the cell is empty, water is wasted
-                    water_wasted += water_used
-        
-        for i in range(self.total_cells):
-            if fertilizer_amount[i] > 0:
-                fertilizer_used = min(fertilizer_amount[i], self.fertilizer_supply)
-                self.farm[i, 5] += fertilizer_used
-                self.fertilizer_supply -= fertilizer_used
-                
-                if self.farm[i, 0] == -1:
-                    # if the cell is empty, fertilizer is wasted
-                    fertilizer_wasted += fertilizer_used
-                
-            # clip the water and fertilizer to 1
-            self.farm[i, 4] = np.clip(self.farm[i, 4], 0, 1)
-            self.farm[i, 5] = np.clip(self.farm[i, 5], 0, 1)
-
-        self.info_memory["labour_used"] = self.weekly_labour_supply - self.labour_supply
-        
-        # Health and growth stage update
-        for i in range(self.total_cells):
-            if self.farm[i, 0] != -1:
-                crop_id = int(self.farm[i, 0])
-=======
 
         ### Apply actions to the farm ###
         # Plant crops
@@ -424,7 +281,6 @@
         for i in range(self.total_cells):
             if self.farm[i, 0] != 0:
                 crop_id = int(self.farm[i, 0]) - 1
->>>>>>> 61e1e1b1
                 growth_time = CROP_TYPES[crop_id]["growth_time"]
                 water_need = CROP_TYPES[crop_id]["water_need"]
                 fertilizer_need = CROP_TYPES[crop_id]["fertilizer_need"]
@@ -432,13 +288,6 @@
                 growth_step = 1 / growth_time
                 # print(f"Growth step: {growth_step}")
                 
-<<<<<<< HEAD
-                if self.farm[i, 4] >= 1.5 * water_need: # TODO: handle overwatering
-                    # Overwatering: health reduced, growth and yield stale
-                    self.farm[i, 2] -= 0.5 # too much?
-                    
-                elif self.farm[i, 4] >= water_need:
-=======
                 if self.farm[i, 4] >= 1.8 * water_need: # TODO: handle overwatering
                     # Overwatering: growth and yield stale, health reduced
                     self.farm[i, 2] -= 0.2 # a hard hit
@@ -455,7 +304,6 @@
                         self.info_memory["overwatered_crops"] = self.info_memory.get("overwatered_crops", 0) + 1
                     
                 elif self.farm[i, 4] >= water_need: # TODO: handle overwatering
->>>>>>> 61e1e1b1
                     # Compatible with life
                     # growth, health, yield
                     growth_mutliplier = 1.5 if self.farm[i, 5] >= fertilizer_need else 1.0 # speed up growth if enough fertilizer is used
@@ -471,18 +319,6 @@
                     # reward -= self.unwatered_crop_penalty
                     
                     self.info_memory["unwatered_crops"] = self.info_memory.get("unwatered_crops", 0) + 1
-<<<<<<< HEAD
-                if self.farm[i, 2] <= 0: 
-                    # dead crop, automatically removed
-                    self.farm[i, 0] = -1 
-                    self.farm[i, 1] = 0.0
-                    self.farm[i, 2] = 0.0
-                    self.farm[i, 3] = 0.0
-                    
-                    reward -= self.dead_crop_penalty
-                    
-                    self.info_memory["dead_crops"] = self.info_memory.get("dead_crops", 0) + 1
-=======
                     if self.farm[i, 2] <= 0: 
                         # dead crop, automatically removed
                         self.farm[i, 0] = 0 
@@ -493,7 +329,6 @@
                         # reward -= self.dead_crop_penalty
                         
                         self.info_memory["dead_crops"] = self.info_memory.get("dead_crops", 0) + 1
->>>>>>> 61e1e1b1
         
         curr_water_supply = self.water_supply
         curr_fertilizer_supply = self.fertilizer_supply
@@ -527,30 +362,17 @@
         # water_wasted_penalty = (water_wasted) * 1
         # fertilizer_wasted_penalty = (fertilizer_wasted) * 1
 
-<<<<<<< HEAD
-        # STEP-WISE REWARD
-        reward += yield_reward
-        reward += water_efficiency + fertilizer_efficiency
-        reward -= (water_wasted_penalty + fertilizer_wasted_penalty)
-        reward += planting_reward
-=======
         # REWARD COMPUTATION
         # reward += yield_reward
         # reward += water_efficiency + fertilizer_efficiency
         # reward -= (water_wasted_penalty + fertilizer_wasted_penalty)
         # reward += planting_reward
->>>>>>> 61e1e1b1
         
         # end of week: the soil dries and the crops consume the fertilizer
         for i in range(self.total_cells):
             # get crop water and fertilizer needs
-<<<<<<< HEAD
-            if self.farm[i, 0] != -1:
-                crop_id = int(self.farm[i, 0])
-=======
             if self.farm[i, 0] != 0:
                 crop_id = int(self.farm[i, 0]) - 1  # 0 is no crop, so we add 1 to match the CROP_TYPES index
->>>>>>> 61e1e1b1
                 water_need = CROP_TYPES[crop_id]["water_need"]
                 fertilizer_need = CROP_TYPES[crop_id]["fertilizer_need"]
                 
@@ -563,19 +385,6 @@
                 self.farm[i, 5] = max(self.farm[i, 5] - 0.4, 0.0)
                 
         
-<<<<<<< HEAD
-        self.current_week += 1
-        self.labour_supply = self.weekly_labour_supply  # reset labour supply for the next week
-        
-        if (self.current_week % 52) == 0:
-            self.current_week = 0
-            self.current_year += 1
-            
-            # Harvest crops
-            for i in range(self.total_cells):
-                if self.farm[i, 0] != -1:
-                    harvest_reward = (self.farm[i, 3] * CROP_TYPES[int(self.farm[i, 0])]["price"]) * 3
-=======
         # Harvest crops
         mm = self._get_market_multipliers()
         for i in range(self.total_cells):
@@ -583,7 +392,6 @@
                 if harvest_mask[i] == 1 and self.farm[i, 0] != 0:
                     crop_id = int(self.farm[i, 0]) - 1  # 0 is no crop, so we subtract 1 to match the CROP_TYPES index
                     harvest_reward = (self.farm[i, 3] * CROP_TYPES[crop_id]["price"]) * mm[crop_id]  # yield * price * market multiplier
->>>>>>> 61e1e1b1
                     reward += harvest_reward
 
                     # remove the crop from the farm
@@ -606,10 +414,6 @@
             
             self.water_supply = self.yearly_water_supply
             self.fertilizer_supply = self.yearly_fertilizer_supply
-<<<<<<< HEAD
-            self.labour_supply = self.weekly_labour_supply
-=======
->>>>>>> 61e1e1b1
             
             # check if the episode is finished
             if self.current_year >= self.years:
@@ -618,37 +422,6 @@
 
 
         # next week weather event
-<<<<<<< HEAD
-        # weather_event = np.random.choice(list(WEATHER_EVENTS.keys()), p=WEATHER_DIST)
-        # if weather_event == "rain":
-        #     # Each tile receives a random amount of water (0.1 to 0.5)
-        #     rain_amount = np.random.uniform(*WEATHER_EVENTS["rain"]["water_amount"], size=self.total_cells)
-        #     self.farm[:, 4] += rain_amount
-        #     self.farm[:, 4] = np.clip(self.farm[:, 4], 0, 2)
-        # elif weather_event == "storm":
-        #     # Randomly damages crops, reducing their health by 0.1 to 0.3
-        #     storm_damage = np.random.uniform(*WEATHER_EVENTS["storm"]["health_reduction"], size=self.total_cells)
-        #     self.farm[:, 2] -= storm_damage
-        #     self.farm[:, 2] = np.clip(self.farm[:, 2], 0, 1)
-        #     # If health is 0, the crop is dead
-        #     for i in range(self.total_cells):
-        #         if self.farm[i, 2] <= 0:
-        #             # dead crop, automatically removed
-        #             self.farm[i, 0] = -1 
-        #             self.farm[i, 1] = 0.0
-        #             self.farm[i, 2] = 0.0
-        #             self.farm[i, 3] = 0.0
-                    
-        #             reward -= self.dead_crop_penalty * .5 # should i penalize this?
-                    
-        #             self.info_memory["dead_crops"] += 1
-        # elif weather_event == "extreme_heat":
-        #     # Dries soil 30% faster
-        #     for i in range(self.total_cells):
-        #         self.farm[i, 4] = max(self.farm[i, 4] - (0.3 * self.farm[i, 4]), 0.0)
-        #         # reduce fertilizer by 0.1
-        #         self.farm[i, 5] = max(self.farm[i, 5] - 0.1, 0.0)
-=======
         weather_event = np.random.choice(list(WEATHER_EVENTS.keys()), p=WEATHER_DIST)
         if weather_event == "rain":
             # Each tile receives a random amount of water (0.1 to 0.5)
@@ -678,7 +451,6 @@
                 self.farm[i, 4] = max(self.farm[i, 4] - (0.3 * self.farm[i, 4]), 0.0)
                 # reduce fertilizer by 0.1
                 self.farm[i, 5] = max(self.farm[i, 5] - 0.1, 0.0)
->>>>>>> 61e1e1b1
         # else: sunny weather, no changes 
 
         # update observation
